#!/usr/bin/env python
import plac
import re
import random
from pathlib import Path
import thinc.extra.datasets
import spacy
from spacy.util import minibatch, compounding
import tqdm
import unicodedata


@plac.annotations(
    model=("Model name", "positional", None, str),
    output_dir=("Optional output directory", "option", "o", Path),
    n_texts=("Number of texts to train from", "option", "t", int),
    n_iter=("Number of training iterations", "option", "n", int),
)
def main(model, output_dir=None, n_iter=20, n_texts=100):
    random.seed(0)
    if output_dir is not None:
        output_dir = Path(output_dir)
        if not output_dir.exists():
            output_dir.mkdir()

    nlp = spacy.load(model)
    print(f"Loaded model '{model}'")
    textcat = nlp.create_pipe(
        "pytt_textcat",
        config={
            "exclusive_classes": True,
            "token_vector_width": nlp.get_pipe("pytt_tok2vec").model.nO,
        },
    )
    # add label to text classifier
    textcat.add_label("POSITIVE")
    textcat.add_label("NEGATIVE")
    textcat.begin_training()
    nlp.add_pipe(textcat, last=True)

    # load the IMDB dataset
    print("Loading IMDB data...")
    (train_texts, train_cats), (dev_texts, dev_cats) = load_data(limit=n_texts)
    train_texts = train_texts[:n_texts]
    train_cats = train_cats[:n_texts]
    print(
        f"Using {n_texts} examples ({len(train_texts)} training, {len(dev_texts)} evaluation)"
    )
    total_chars = sum(len(text) for text in train_texts)
    train_data = list(zip(train_texts, [{"cats": cats} for cats in train_cats]))

    optimizer = nlp.resume_training()
    print("Training the model...")
    print("{:^5}\t{:^5}\t{:^5}\t{:^5}".format("LOSS", "P", "R", "F"))
    batch_sizes = compounding(2.0, 2.0, 1.001)
    for i in range(n_iter):
        losses = {}
        # batch up the examples using spaCy's minibatch
        random.shuffle(train_data)
        batches = minibatch(train_data, size=batch_sizes)
        with tqdm.tqdm(total=total_chars, leave=False) as pbar:
            for batch in batches:
                texts, annotations = zip(*batch)
                nlp.update(texts, annotations, sgd=optimizer, drop=0.2, losses=losses)
                pbar.update(sum(len(text) for text in texts))
        # evaluate on the dev data split off in load_data()
        scores = evaluate(nlp, dev_texts, dev_cats)
        print(
            "{0:.3f}\t{1:.3f}\t{2:.3f}\t{3:.3f}".format(
                losses["textcat"],
                scores["textcat_p"],
                scores["textcat_r"],
                scores["textcat_f"],
            )
        )

    # Test the trained model
    test_text = "This movie sucked"
    doc = nlp(test_text)
    print(test_text, doc.cats)

    if output_dir is not None:
        nlp.to_disk(output_dir)
        print("Saved model to", output_dir)
        # test the saved model
        print("Loading from", output_dir)
        nlp2 = spacy.load(output_dir)
        doc2 = nlp2(test_text)
        print(test_text, doc2.cats)


white_re = re.compile(r"\s\s+")


def preprocess_text(text):
    text = white_re.sub(" ", text).strip()
    return "".join(
        c for c in unicodedata.normalize("NFD", text) if unicodedata.category(c) != "Mn"
    )


def load_data(limit=0, split=0.8):
    """Load data from the IMDB dataset."""
    # Partition off part of the train data for evaluation
    train_data, _ = thinc.extra.datasets.imdb(limit=limit)
    random.shuffle(train_data)
    train_data = train_data[-limit:]
    texts, labels = zip(*train_data)
<<<<<<< HEAD
    texts = [white_re.sub(" ", text).strip()[:300] for text in texts]
=======
    texts = [preprocess_text(text) for text in texts]
>>>>>>> 0851e75f
    cats = [{"POSITIVE": bool(y), "NEGATIVE": not bool(y)} for y in labels]
    split = int(len(train_data) * split)
    return (texts[:split], cats[:split]), (texts[split:], cats[split:])


def evaluate(nlp, texts, cats):
    tp = 0.0  # True positives
    fp = 1e-8  # False positives
    fn = 1e-8  # False negatives
    tn = 0.0  # True negatives
    for i, doc in nlp.pipe(texts):
        gold = cats[i]
        for label, score in doc.cats.items():
            if label not in gold:
                continue
            if label == "NEGATIVE":
                continue
            if score >= 0.5 and gold[label] >= 0.5:
                tp += 1.0
            elif score >= 0.5 and gold[label] < 0.5:
                fp += 1.0
            elif score < 0.5 and gold[label] < 0.5:
                tn += 1
            elif score < 0.5 and gold[label] >= 0.5:
                fn += 1
    precision = tp / (tp + fp)
    recall = tp / (tp + fn)
    if (precision + recall) == 0:
        f_score = 0.0
    else:
        f_score = 2 * (precision * recall) / (precision + recall)
    return {"textcat_p": precision, "textcat_r": recall, "textcat_f": f_score}


if __name__ == "__main__":
    plac.call(main)<|MERGE_RESOLUTION|>--- conflicted
+++ resolved
@@ -106,11 +106,7 @@
     random.shuffle(train_data)
     train_data = train_data[-limit:]
     texts, labels = zip(*train_data)
-<<<<<<< HEAD
-    texts = [white_re.sub(" ", text).strip()[:300] for text in texts]
-=======
     texts = [preprocess_text(text) for text in texts]
->>>>>>> 0851e75f
     cats = [{"POSITIVE": bool(y), "NEGATIVE": not bool(y)} for y in labels]
     split = int(len(train_data) * split)
     return (texts[:split], cats[:split]), (texts[split:], cats[split:])
