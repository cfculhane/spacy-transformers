from collections import namedtuple
from spacy.pipeline import Pipe
from thinc.api import chain, foreach_sentence, layerize, wrap
from thinc.neural.ops import get_array_module
from spacy.util import minibatch

from .wrapper import PyTT_Wrapper
from .util import batch_by_length, pad_batch


class PyTT_TokenVectorEncoder(Pipe):
    """spaCy pipeline component to use PyTorch-Transformers models.

    The component assigns the output of the transformer to the `doc._.pytt_outputs`
    extension attribute. We also calculate an alignment between the word-piece
    tokens and the spaCy tokenization, so that we can use the last hidden states
    to set the doc.tensor attribute. When multiple word-piece tokens align to
    the same spaCy token, the spaCy token receives the sum of their values.
    """

    name = "pytt_tok2vec"

    @classmethod
    def from_pretrained(cls, vocab, name, **cfg):
        """Create a PyTT_TokenVectorEncoder instance using pre-trained weights
        from a PyTorch Transformer model, even if it's not installed as a
        spaCy package.

        vocab (spacy.vocab.Vocab): The spaCy vocab to use.
        name (unicode): Name of pre-trained model, e.g. 'bert-base-uncased'.
        RETURNS (PyTT_TokenVectorEncoder): The token vector encoder.
        """
        cfg["from_pretrained"] = True
        cfg["pytt_name"] = name
        model = cls.Model(**cfg)
        self = cls(vocab, model=model, **cfg)
        return self

    @classmethod
    def Model(cls, **cfg):
        """Create an instance of `PyTT_Wrapper`, which holds the
        PyTorch-Transformers model.

        **cfg: Optional config parameters.
        RETURNS (thinc.neural.Model): The wrapped model.
        """
        name = cfg.get("pytt_name")
        if not name:
            raise ValueError("Need pytt_name argument, e.g. 'bert-base-uncased'")
        if cfg.get("from_pretrained"):
            model = PyTT_Wrapper.from_pretrained(name)
        else:
            model = PyTT_Wrapper(name)
        nO = model.nO
        if cfg.get("batch_by_length"):
            model = with_length_batching(model, cfg["batch_by_length"])
        model = chain(get_word_pieces, model)
        if cfg.get("per_sentence"):
            model = foreach_sentence(model)
        model.nO = nO
        return model

    def __init__(self, vocab, model=True, **cfg):
        """Initialize the component.

        vocab (spacy.vocab.Vocab): The spaCy vocab to use.
        model (thinc.neural.Model / True): The component's model or `True` if
            not initialized yet.
        **cfg: Optional config parameters.
        """
        self.vocab = vocab
        self.model = model
        self.cfg = cfg

    def __call__(self, doc):
        """Process a Doc and assign the extracted features.

        doc (spacy.tokens.Doc): The Doc to process.
        RETURNS (spacy.tokens.Doc): The processed Doc.
        """
        self.require_model()
        outputs = self.predict([doc])
        self.set_annotations([doc], outputs)
        return doc

    def pipe(self, stream, batch_size=128):
        """Process Doc objects as a stream and assign the extracted features.

        stream (iterable): A stream of Doc objects.
        batch_size (int): The number of texts to buffer.
        YIELDS (spacy.tokens.Doc): Processed Docs in order.
        """
        for docs in minibatch(stream, size=batch_size):
            docs = list(docs)
            outputs = self.predict(docs)
            self.set_annotations(docs, outputs)
            yield from docs

    def begin_update(self, docs, drop=None, **cfg):
        """Get the predictions and a callback to complete the gradient update.
        This is only used internally within PyTT_Language.update.
        """
        outputs, backprop = self.model.begin_update(docs, drop=drop)
        self.set_annotations(docs, outputs)

        def finish_update(docs, sgd=None):
            gradients = [doc._.pytt_gradients for doc in docs]
            backprop(gradients, sgd=sgd)
            for doc in docs:
                doc._.pytt_outputs = None
            return None

        return outputs, finish_update

    def predict(self, docs):
<<<<<<< HEAD
        outputs = self.model.predict(docs)
=======
        """Run the transformer model on a batch of docs and return the
        extracted features.

        docs (iterable): A batch of Docs to process.
        RETURNS (namedtuple): Named tuple containing the outputs.
        """
        outputs, _ = self.model.begin_update(docs)
>>>>>>> 41b26e41
        for out in outputs:
            assert out.last_hidden_state is not None
        return outputs

    def set_annotations(self, docs, outputs):
        """Assign the extracted features to the Doc objects and overwrite the
        vector and similarity hooks.

        docs (iterable): A batch of `Doc` objects.
        outputs (iterable): A batch of outputs.
        """
        for doc, output in zip(docs, outputs):
            doc._.pytt_outputs = output
            doc.tensor = self.model.ops.allocate((len(doc), self.model.nO))
            wp_tensor = output.last_hidden_state
            # Count how often each word-piece token is represented. This allows
            # a weighted sum, so that we can make sure doc.tensor.sum()
            # equals wp_tensor[1:-1].sum().
            align_sizes = [0 for _ in range(len(doc._.pytt_word_pieces))]
            for word_piece_slice in doc._.pytt_alignment:
                for i in word_piece_slice:
                    align_sizes[i] += 1
            for i, word_piece_slice in enumerate(doc._.pytt_alignment):
                for j in word_piece_slice:
                    doc.tensor[i] += wp_tensor[j] / max(1, align_sizes[j])
            doc.user_hooks["vector"] = get_doc_vector_via_tensor
            doc.user_span_hooks["vector"] = get_span_vector_via_tensor
            doc.user_token_hooks["vector"] = get_token_vector_via_tensor
            doc.user_hooks["similarity"] = get_similarity_via_tensor
            doc.user_span_hooks["similarity"] = get_similarity_via_tensor
            doc.user_token_hooks["similarity"] = get_similarity_via_tensor

def get_doc_vector_via_tensor(doc):
    return doc.tensor.sum(axis=0)

def get_span_vector_via_tensor(span):
    return span.doc.tensor[span.start:span.end].sum(axis=0)

def get_token_vector_via_tensor(token):
    return token.doc.tensor[token.i]

def get_similarity_via_tensor(doc1, doc2):
    v1 = doc1.vector
    v2 = doc2.vector
    xp = get_array_module(v1)
    return xp.dot(v1, v2) / (doc1.vector_norm * doc2.vector_norm)


@layerize
def get_word_pieces(docs, drop=0.0):
    return [doc._.pytt_word_pieces for doc in docs], None


def with_length_batching(model, min_batch):
    """Wrapper that applies a model to variable-length sequences by first batching
    and padding the sequences. This allows us to group similarly-lengthed sequences
    together, making the padding less wasteful. If min_batch==1, no padding will
    be necessary.
    """
    col_names = getattr(model, "out_cols", [None])

    def apply_model_to_batches(inputs, drop=0.0):
        backprops = []
        batches = batch_by_length(inputs, min_batch)
        # Initialize this, so we can place the outputs back in order.
        outputs = [[None for _ in col_names] for _ in inputs]
        for indices in batches:
            X = pad_batch([inputs[i] for i in indices])
            Y, get_dX = model.begin_update(X, drop=drop)
            backprops.append(get_dX)
            for col in range(len(col_names)):
                for i, j in enumerate(indices):
                    if Y[col][i] is not None:
                        # The index j tells us where the row was.
                        # We also need to remember to unpad.
                        outputs[j][col] = Y[col][i, : len(inputs[j])]

        def backprop_batched(d_outputs, sgd=None):
            d_inputs = [None for _ in inputs]
            for indices, get_dX in zip(batches, backprops):
                dY = pad_batch([d_outputs[i] for i in indices])
                dX = get_dX(dY, sgd=sgd)
                if dX is not None:
                    for i, j in enumerate(indices):
                        # As above, put things back in order, unpad.
                        # Note that there's no columns to deal with here, as
                        # the input doesn't have any.
                        d_inputs[j] = dX[i, : len(d_outputs[j])]
            return d_inputs

        if col_names == [None]:
            outputs = [o[0] for o in outputs]
        else:
            MakeOutput = namedtuple("pytt_outputs", col_names)
            outputs = [MakeOutput(*o) for o in outputs]
        return outputs, backprop_batched

    return wrap(apply_model_to_batches, model)<|MERGE_RESOLUTION|>--- conflicted
+++ resolved
@@ -113,17 +113,13 @@
         return outputs, finish_update
 
     def predict(self, docs):
-<<<<<<< HEAD
-        outputs = self.model.predict(docs)
-=======
         """Run the transformer model on a batch of docs and return the
         extracted features.
 
         docs (iterable): A batch of Docs to process.
         RETURNS (namedtuple): Named tuple containing the outputs.
         """
-        outputs, _ = self.model.begin_update(docs)
->>>>>>> 41b26e41
+        outputs = self.model.predict(docs)
         for out in outputs:
             assert out.last_hidden_state is not None
         return outputs
